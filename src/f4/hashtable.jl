--- conflicted
+++ resolved
@@ -70,16 +70,9 @@
     rng::AbstractRNG,
     MonomT::T
 ) where {Ord <: AbstractMonomialOrdering, T}
-<<<<<<< HEAD
     initial_size = 2^10
 
-=======
-    monoms = Vector{MonomT}(undef, initial_size)
->>>>>>> 7d2c65f0
     hashtable = zeros(MonomId, initial_size)
-    labels = Vector{Int32}(undef, initial_size)
-    hashvals = Vector{MonomHash}(undef, initial_size)
-    divmasks = Vector{DivisionMask}(undef, initial_size)
 
     # The table is filled to no more than 50% at any time so there is no need to
     # allocate the full storage
@@ -144,14 +137,7 @@
     initial_size = 2^6
     @invariant initial_size > 1
 
-<<<<<<< HEAD
-=======
-    monoms = Vector{M}(undef, initial_size)
->>>>>>> 7d2c65f0
     hashtable = zeros(MonomId, initial_size)
-    labels = Vector{Int32}(undef, initial_size)
-    hashvals = Vector{MonomHash}(undef, initial_size)
-    divmasks = Vector{DivisionMask}(undef, initial_size)
 
     half_size = div(initial_size, 2)
     monoms = Vector{M}(undef, half_size)
@@ -208,7 +194,7 @@
     ht.load = 1
     ht.offset = 2
     ht.size = initial_size
-<<<<<<< HEAD
+
     resize!(ht.hashtable, ht.size)
 
     half_size = div(ht.size, 2)
@@ -216,14 +202,7 @@
     resize!(ht.labels, half_size)
     resize!(ht.hashvals, half_size)
     resize!(ht.divmasks, half_size)
-=======
-
-    resize!(ht.monoms, ht.size)
-    resize!(ht.hashtable, ht.size)
-    resize!(ht.labels, ht.size)
-    resize!(ht.hashvals, ht.size)
-    resize!(ht.divmasks, ht.size)
->>>>>>> 7d2c65f0
+
     hashtable = ht.hashtable
     @inbounds for i in 1:(ht.size)
         hashtable[i] = zero(MonomId)
@@ -245,7 +224,6 @@
     @invariant ispow2(newsize)
 
     ht.size = newsize
-<<<<<<< HEAD
     resize!(ht.hashtable, ht.size)
 
     half_size = div(ht.size, 2)
@@ -254,13 +232,7 @@
     resize!(ht.labels, half_size)
     resize!(ht.hashvals, half_size)
     resize!(ht.divmasks, half_size)
-=======
-    resize!(ht.monoms, ht.size)
-    resize!(ht.hashtable, ht.size)
-    resize!(ht.labels, ht.size)
-    resize!(ht.hashvals, ht.size)
-    resize!(ht.divmasks, ht.size)
->>>>>>> 7d2c65f0
+
     @inbounds for i in 1:(ht.size)
         ht.hashtable[i] = zero(MonomId)
     end
