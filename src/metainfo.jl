
#------------------------------------------------------------------------------

#=
    GroebnerMetainfo
    Stores parameters for groebner algorithms

    

=#
struct GroebnerMetainfo{Rng}
    # if set, then use fglm algorithm for order conversion
    usefglm::Bool
    # output polynomials monomial order
    targetord::Symbol
    # monomial order for computation
    computeord::Symbol

    # correctness checks levels
    heuristiccheck::Bool
    randomizedcheck::Bool
    guaranteedcheck::Bool

    # linear algebra backend to be used
    # Currently available are
    #   :exact for exact linear algebra
    #   :prob for probabilistic linear algebra
    linalg::Symbol
    
    ground::Symbol

    rng::Rng
end

function set_metaparameters(ring, ordering, certify, forsolve, linalg, rng)
    usefglm = false
    targetord = :lex
    computeord = :lex

    if forsolve
        targetord = :lex
        usefglm = true
        if ordering in (:deglex, :degrevlex)
            computeord = ordering
        else
            computeord = :degrevlex
        end
        # TODO: lex fglm
        computeord = :lex
    else
        if ordering == :input
            ordering = ring.ord
        end
        targetord = ordering
        usefglm = false
        computeord = targetord
    end

    heuristiccheck = true
    # heuristiccheck = false
    randomizedcheck = true
    if certify
        guaranteedcheck = true
    else
        guaranteedcheck = false
    end

    ground = :qq
    if ring.ch == 0
        ground = :qq
    else
        ground = :ff
    end

    @info "Computing in $computeord order, result is in $targetord order"
    @info "Using fglm: $usefglm"

    GroebnerMetainfo(usefglm, targetord, computeord,
                        heuristiccheck, randomizedcheck, guaranteedcheck,
<<<<<<< HEAD
                        linalg, ground, rng)
end

function select_tablesize(ring, exps)
    nvars = ring.nvars
    sz = length(exps)

    tablesize = 2^10
    if nvars > 4
        tablesize = 2^14
    end
    if nvars > 7
        tablesize = 2^16
    end

    if sz < 3
        tablesize = div(tablesize, 2)
    end
    if sz < 2
        tablesize = div(tablesize, 2)
    end

    tablesize
=======
                        linalg, rng)
>>>>>>> 302a8bf9
end<|MERGE_RESOLUTION|>--- conflicted
+++ resolved
@@ -77,31 +77,5 @@
 
     GroebnerMetainfo(usefglm, targetord, computeord,
                         heuristiccheck, randomizedcheck, guaranteedcheck,
-<<<<<<< HEAD
                         linalg, ground, rng)
-end
-
-function select_tablesize(ring, exps)
-    nvars = ring.nvars
-    sz = length(exps)
-
-    tablesize = 2^10
-    if nvars > 4
-        tablesize = 2^14
-    end
-    if nvars > 7
-        tablesize = 2^16
-    end
-
-    if sz < 3
-        tablesize = div(tablesize, 2)
-    end
-    if sz < 2
-        tablesize = div(tablesize, 2)
-    end
-
-    tablesize
-=======
-                        linalg, rng)
->>>>>>> 302a8bf9
 end